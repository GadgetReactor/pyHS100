--- conflicted
+++ resolved
@@ -1,11 +1,5 @@
 from setuptools import setup
 
-<<<<<<< HEAD
-setup(
-    name="pyHS100",
-    version="0.3.5",
-    description="Interface for TPLink HS1xx plugs, HS2xx wall switches & LB1xx bulbs",
-=======
 with open("pyHS100/version.py") as f:
     exec(f.read())
 
@@ -13,7 +7,6 @@
     name="pyHS100",
     version=__version__,  # type: ignore # noqa: F821
     description="Python interface for TPLink KASA-enabled smart home devices",
->>>>>>> b5e585e1
     url="https://github.com/GadgetReactor/pyHS100",
     author="Sean Seah (GadgetReactor)",
     author_email="sean@gadgetreactor.com",
@@ -21,10 +14,6 @@
     packages=["pyHS100"],
     install_requires=["click", "deprecation"],
     python_requires=">=3.6",
-<<<<<<< HEAD
-    entry_points={"console_scripts": ["pyhs100=pyHS100.cli:cli",],},
-=======
     entry_points={"console_scripts": ["pyhs100=pyHS100.cli:cli"]},
->>>>>>> b5e585e1
     zip_safe=False,
 )