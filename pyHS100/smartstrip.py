--- conflicted
+++ resolved
@@ -1,10 +1,6 @@
 import datetime
 import logging
-<<<<<<< HEAD
-from typing import Any, Dict
-=======
 from typing import Any, Dict, Optional, Union
->>>>>>> bd65ff48
 
 from pyHS100 import SmartPlug, SmartDeviceException, EmeterStatus
 
